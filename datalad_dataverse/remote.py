import os

from datalad.customremotes import SpecialRemote
from datalad.customremotes.main import main as super_main
from pyDataverse.api import DataAccessApi
from pyDataverse.models import Datafile
from requests import delete
from requests.auth import HTTPBasicAuth
from annexremote import ExportRemote
from datalad_dataverse.utils import (
    get_native_api,
)
import os

<<<<<<< HEAD
class DataverseRemote(ExportRemote):
=======
from datalad_dataverse.utils import format_doi


class DataverseRemote(SpecialRemote):
>>>>>>> 46b75045

    def __init__(self, *args):
        super().__init__(*args)
        self.configs['url'] = 'The Dataverse URL for the remote'
        self.configs['doi'] = 'DOI to the dataset'
        self._doi = None
        self._url = None
        self._api = None

    def initremote(self):
        """
            Use this command to initialize a remote
            git annex initremote dv1 type=external externaltype=dataverse encryption=none
        """
        # check if instance is readable and authenticated
        resp = self.api.get_info_version()
        if resp.json()['status'] != 'OK':
            raise RuntimeError(f'Cannot connect to dataverse instance (status: {resp.json()["status"]})')

        # check if project with specified doi exists
        dv_ds = self.api.get_dataset(identifier=self.doi)
        if not dv_ds.ok:
            raise RuntimeError("Cannot find dataset")

    @property
    def url(self):
        if self._url is None:
            self._url = self.annex.getconfig('url')
            if self._url == '':
                raise ValueError('url must be specified')
            # remove trailing slash in URL
            elif self._url.endswith('/'):
                self._url = self._url[:-1]
        return self._url

    @property
    def doi(self):
        if self._doi is None:
            self._doi = self.annex.getconfig('doi')
            if self._doi == '':
                raise ValueError('doi must be specified')
            self._doi = format_doi(self._doi)
        return self._doi

    @property
    def api(self):
        if self._api is None:
            # connect to dataverse instance
            self._api = get_native_api(
                baseurl=self.url,
                token=os.environ["DATAVERSE_API_TOKEN"],
            )
        return self._api

    def prepare(self):
        # trigger API instance in order to get possibly auth/connection errors
        # right away
        self.api

    def checkpresent(self, key):
        dataset = self.api.get_dataset(identifier=self.doi)

        datafiles = dataset.json()['data']['latestVersion']['files']
        if next((item for item in datafiles if item['dataFile']['filename'] == key), None):
            return True
        else:
            return False

<<<<<<< HEAD
    def checkpresentexport(self, key, remote_file):
        return self.checkpresent(remote_file)
=======
    def transfer_store(self, key, local_file):
        ds_pid = self.doi
>>>>>>> 46b75045

    def transfer_store(self, key, local_file, datafile=None):
        ds_pid = self.annex.getconfig('doi')
        if datafile is None:
            datafile = Datafile()
            datafile.set({'filename': key, 'label': key})
        datafile.set({'pid': ds_pid})
        
        resp = self.api.upload_datafile(ds_pid, local_file, datafile.json())
        resp.raise_for_status()

    def transferexport_store(self, key, local_file, remote_file):
        datafile = Datafile()
        datafile.set({'filename': remote_file,
                      'directoryLabel': os.path.dirname(remote_file),
                      'label': os.path.basename(remote_file)})
        self.transfer_store(remote_file, local_file, datafile=datafile)

    def transfer_retrieve(self, key, file):
        data_api = DataAccessApi(
            base_url=self.url,
            api_token=os.environ["DATAVERSE_API_TOKEN"]
        )
        dataset = self.api.get_dataset(identifier=self.doi)

        # http error handling
        dataset.raise_for_status()

        files_list = dataset.json()['data']['latestVersion']['files']

        # find the file we want to download
        file_id = None
        for current_file in files_list:
            filename = current_file['dataFile']['filename']
            if filename == key:
                file_id = current_file['dataFile']['id']
                break

        # error handling if file was not found on remote
        if file_id is None:
            raise ValueError(f"File {key} is unknown to remote")

        response = data_api.get_datafile(file_id)
        # http error handling
        response.raise_for_status()
        with open(file, "wb") as f:
            f.write(response.content)

    def transferexport_retrieve(self, key, local_file, remote_file):
        self.transfer_retrieve(remote_file, local_file)

    def remove(self, key):
        # get the dataset and a list of all files
        dataset = self.api.get_dataset(identifier=self.doi)
        # http error handling
        dataset.raise_for_status()
        files_list = dataset.json()['data']['latestVersion']['files']

        file_id = None

        # find the file we want to delete
        for file in files_list:
            filename = file['dataFile']['filename']
            if filename == key:
                file_id = file['dataFile']['id']
                break

        if file_id is None:
            # the key is not present, we can return, protocol
            # declare this condition to be a successful removal
            return

        # delete the file
        status = delete(f'{self.url}/dvn/api/data-deposit/v1.1/swordv2/edit-media/file/{file_id}',
                        auth=HTTPBasicAuth(os.environ["DATAVERSE_API_TOKEN"], ''))
        # http error handling
        status.raise_for_status()
    
    def removeexport(self, key, remote_file):
        return self.remove(remote_file)


def main():
    """cmdline entry point"""
    super_main(
        cls=DataverseRemote,
        remote_name='dataverse',
        description=\
        "transport file content to and from a Dataverse dataset",
)<|MERGE_RESOLUTION|>--- conflicted
+++ resolved
@@ -12,14 +12,10 @@
 )
 import os
 
-<<<<<<< HEAD
-class DataverseRemote(ExportRemote):
-=======
 from datalad_dataverse.utils import format_doi
 
 
-class DataverseRemote(SpecialRemote):
->>>>>>> 46b75045
+class DataverseRemote(ExportRemote):
 
     def __init__(self, *args):
         super().__init__(*args)
@@ -88,16 +84,11 @@
         else:
             return False
 
-<<<<<<< HEAD
     def checkpresentexport(self, key, remote_file):
-        return self.checkpresent(remote_file)
-=======
-    def transfer_store(self, key, local_file):
-        ds_pid = self.doi
->>>>>>> 46b75045
+        return self.checkpresent(remote_file)        
 
     def transfer_store(self, key, local_file, datafile=None):
-        ds_pid = self.annex.getconfig('doi')
+        ds_pid = self.doi
         if datafile is None:
             datafile = Datafile()
             datafile.set({'filename': key, 'label': key})
